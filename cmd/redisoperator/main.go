package main

import (
	"context"
	"fmt"
	"net/http"
	_ "net/http/pprof"
	"os"
	"os/signal"
	"strings"
	"syscall"
	"time"

	"github.com/prometheus/client_golang/prometheus"
	"github.com/prometheus/client_golang/prometheus/promhttp"
	_ "k8s.io/client-go/plugin/pkg/client/auth/oidc"

	"github.com/spotahome/redis-operator/cmd/utils"
	"github.com/spotahome/redis-operator/log"
	"github.com/spotahome/redis-operator/metrics"
	"github.com/spotahome/redis-operator/operator/redisfailover"
	"github.com/spotahome/redis-operator/service/k8s"
	"github.com/spotahome/redis-operator/service/redis"
)

const (
	gracePeriod      = 5 * time.Second
	metricsNamespace = "redis_operator"
)

// Main is the  main runner.
type Main struct {
	flags  *utils.CMDFlags
	logger log.Logger
	stopC  chan struct{}
}

// New returns a Main object.
func New(logger log.Logger) Main {
	// Init flags.
	flgs := &utils.CMDFlags{}
	flgs.Init()

	return Main{
		logger: logger,
		flags:  flgs,
	}
}

// Run execs the program.
func (m *Main) Run() error {
	// Create signal channels.
	m.stopC = make(chan struct{})
	errC := make(chan error)

	// Set correct logging.
	err := m.logger.Set(log.Level(strings.ToLower(m.flags.LogLevel)))
	if err != nil {
		return err
	}

	// Create the metrics client.
	metricsRecorder := metrics.NewRecorder(metricsNamespace, prometheus.DefaultRegisterer)

	// Serve metrics.
	go func() {
		log.Infof("Listening on %s for metrics exposure on URL %s", m.flags.ListenAddr, m.flags.MetricsPath)
		http.Handle(m.flags.MetricsPath, promhttp.Handler())
		err := http.ListenAndServe(m.flags.ListenAddr, nil)
		if err != nil {
			log.Fatal(err)
		}
	}()

	// Kubernetes clients.
	k8sClient, customClient, aeClientset, err := utils.CreateKubernetesClients(m.flags)
	if err != nil {
		return err
	}

	// Create kubernetes service.
<<<<<<< HEAD
	k8sservice := k8s.New(k8sClient, customClient, aeClientset, m.logger, metricsRecorder, m.flags.UseCache)
=======
	k8sservice := k8s.New(k8sClient, customClient, aeClientset, m.logger, metricsRecorder, m.flags.EnableObjectHashing)
>>>>>>> ef0e26ed

	// Create the redis clients
	redisClient := redis.New(metricsRecorder)

	// Get lease lock resource namespace
	lockNamespace := getNamespace()

	// Create operator and run.
	redisfailoverOperator, err := redisfailover.New(m.flags.ToRedisOperatorConfig(), k8sservice, k8sClient, lockNamespace, redisClient, metricsRecorder, m.logger)
	if err != nil {
		return err
	}

	go func() {
		errC <- redisfailoverOperator.Run(context.Background())
	}()

	// Await signals.
	sigC := m.createSignalCapturer()
	var finalErr error
	select {
	case <-sigC:
		m.logger.Infof("Signal captured, exiting...")
	case err := <-errC:
		m.logger.Errorf("Error received: %s, exiting...", err)
		finalErr = err
	}

	m.stop(m.stopC)
	return finalErr
}

func (m *Main) createSignalCapturer() <-chan os.Signal {
	sigC := make(chan os.Signal, 1)
	signal.Notify(sigC, syscall.SIGTERM, syscall.SIGINT)
	return sigC
}

func (m *Main) stop(stopC chan struct{}) {
	m.logger.Infof("Stopping everything, waiting %s...", gracePeriod)

	// stop everything and let them time to stop
	close(stopC)
	time.Sleep(gracePeriod)
}

func getNamespace() string {
	// This way assumes you've set the POD_NAMESPACE environment
	// variable using the downward API.  This check has to be done first
	// for backwards compatibility with the way InClusterConfig was
	// originally set up
	if ns, ok := os.LookupEnv("POD_NAMESPACE"); ok {
		return ns
	}

	// Fall back to the namespace associated with the service account
	// token, if available
	if data, err := os.ReadFile("/var/run/secrets/kubernetes.io/serviceaccount/namespace"); err == nil {
		if ns := strings.TrimSpace(string(data)); len(ns) > 0 {
			return ns
		}
	}

	return "default"
}

// Run app.
func main() {
	logger := log.Base()
	m := New(logger)

	if err := m.Run(); err != nil {
		fmt.Fprintf(os.Stderr, "error executing: %s", err)
		os.Exit(1)
	}
	os.Exit(0)
}<|MERGE_RESOLUTION|>--- conflicted
+++ resolved
@@ -79,11 +79,7 @@
 	}
 
 	// Create kubernetes service.
-<<<<<<< HEAD
-	k8sservice := k8s.New(k8sClient, customClient, aeClientset, m.logger, metricsRecorder, m.flags.UseCache)
-=======
-	k8sservice := k8s.New(k8sClient, customClient, aeClientset, m.logger, metricsRecorder, m.flags.EnableObjectHashing)
->>>>>>> ef0e26ed
+	k8sservice := k8s.New(k8sClient, customClient, aeClientset, m.logger, metricsRecorder, m.flags.UseCache, m.flags.EnableObjectHashing)
 
 	// Create the redis clients
 	redisClient := redis.New(metricsRecorder)
