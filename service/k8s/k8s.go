package k8s

import (
	apiextensionscli "k8s.io/apiextensions-apiserver/pkg/client/clientset/clientset"
	"k8s.io/client-go/kubernetes"

	redisfailoverclientset "github.com/spotahome/redis-operator/client/k8s/clientset/versioned"
	"github.com/spotahome/redis-operator/log"
	"github.com/spotahome/redis-operator/metrics"
)

var (
	useCache bool
)

func ShouldUseCache() bool {
	return useCache
}

// Service is the K8s service entrypoint.
type Services interface {
	ConfigMap
	Secret
	Pod
	PodDisruptionBudget
	RedisFailover
	Service
	RBAC
	Deployment
	StatefulSet
}

var (
	objectHashingEnabled bool
)

func hashingEnabled() bool {
	return objectHashingEnabled
}

type services struct {
	ConfigMap
	Secret
	Pod
	PodDisruptionBudget
	RedisFailover
	Service
	RBAC
	Deployment
	StatefulSet
}

// New returns a new Kubernetes service.
<<<<<<< HEAD
func New(kubecli kubernetes.Interface, crdcli redisfailoverclientset.Interface, apiextcli apiextensionscli.Interface, logger log.Logger, metricsRecorder metrics.Recorder, cacheEnabled bool) Services {
	useCache = cacheEnabled
=======
func New(kubecli kubernetes.Interface, crdcli redisfailoverclientset.Interface, apiextcli apiextensionscli.Interface, logger log.Logger, metricsRecorder metrics.Recorder, enableHashing bool) Services {
	objectHashingEnabled = enableHashing
>>>>>>> ef0e26ed
	return &services{
		ConfigMap:           NewConfigMapService(kubecli, logger, metricsRecorder),
		Secret:              NewSecretService(kubecli, logger, metricsRecorder),
		Pod:                 NewPodService(kubecli, logger, metricsRecorder),
		PodDisruptionBudget: NewPodDisruptionBudgetService(kubecli, logger, metricsRecorder),
		RedisFailover:       NewRedisFailoverService(crdcli, logger, metricsRecorder),
		Service:             NewServiceService(kubecli, logger, metricsRecorder),
		RBAC:                NewRBACService(kubecli, logger, metricsRecorder),
		Deployment:          NewDeploymentService(kubecli, logger, metricsRecorder),
		StatefulSet:         NewStatefulSetService(kubecli, logger, metricsRecorder),
	}
}<|MERGE_RESOLUTION|>--- conflicted
+++ resolved
@@ -51,13 +51,10 @@
 }
 
 // New returns a new Kubernetes service.
-<<<<<<< HEAD
-func New(kubecli kubernetes.Interface, crdcli redisfailoverclientset.Interface, apiextcli apiextensionscli.Interface, logger log.Logger, metricsRecorder metrics.Recorder, cacheEnabled bool) Services {
+
+func New(kubecli kubernetes.Interface, crdcli redisfailoverclientset.Interface, apiextcli apiextensionscli.Interface, logger log.Logger, metricsRecorder metrics.Recorder, cacheEnabled bool, enableHashing bool) Services {
 	useCache = cacheEnabled
-=======
-func New(kubecli kubernetes.Interface, crdcli redisfailoverclientset.Interface, apiextcli apiextensionscli.Interface, logger log.Logger, metricsRecorder metrics.Recorder, enableHashing bool) Services {
 	objectHashingEnabled = enableHashing
->>>>>>> ef0e26ed
 	return &services{
 		ConfigMap:           NewConfigMapService(kubecli, logger, metricsRecorder),
 		Secret:              NewSecretService(kubecli, logger, metricsRecorder),
