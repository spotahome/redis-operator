--- conflicted
+++ resolved
@@ -3,14 +3,9 @@
 import (
 	"context"
 	"fmt"
-	"strconv"
 	"strings"
 
-<<<<<<< HEAD
-	"k8s.io/apimachinery/pkg/labels"
-=======
 	"github.com/spotahome/redis-operator/operator/redisfailover/util"
->>>>>>> 716d0d60
 
 	appsv1 "k8s.io/api/apps/v1"
 	corev1 "k8s.io/api/core/v1"
@@ -112,73 +107,7 @@
 	// namespace is our spec(https://github.com/kubernetes/community/blob/master/contributors/devel/api-conventions.md#concurrency-control-and-consistency),
 	// we will replace the current namespace state.
 	statefulSet.ResourceVersion = storedStatefulSet.ResourceVersion
-<<<<<<< HEAD
-	// resize pvc
-	// 1.Get the data already stored internally
-	// 2.Get the desired data
-	// 3.Start querying the pvc list when you find data inconsistencies
-	// 3.1 Comparison using real pvc capacity and desired data
-	// 3.1.1 Update if you find inconsistencies
-	// 3.2 Writing successful updates to internal
-	// 4. Set to old VolumeClaimTemplates to update.Prevent update error reporting
-	// 5. Set to old annotations to update
-	annotations := storedStatefulSet.Annotations
-	if annotations == nil {
-		annotations = map[string]string{
-			"storageCapacity": "0",
-		}
-	}
-	storedCapacity, _ := strconv.ParseInt(annotations["storageCapacity"], 0, 64)
-	if len(statefulSet.Spec.VolumeClaimTemplates) != 0 {
-		stateCapacity := statefulSet.Spec.VolumeClaimTemplates[0].Spec.Resources.Requests.Storage().Value()
-		if storedCapacity != stateCapacity {
-			rfName := strings.TrimPrefix(storedStatefulSet.Name, "rfr-")
-			listOpt := metav1.ListOptions{
-				LabelSelector: labels.FormatLabels(
-					map[string]string{
-						"app.kubernetes.io/component": "redis",
-						"app.kubernetes.io/name":      strings.TrimPrefix(storedStatefulSet.Name, "rfr-"),
-						"app.kubernetes.io/part-of":   "redis-failover",
-					},
-				),
-			}
-			pvcs, err := s.kubeClient.CoreV1().PersistentVolumeClaims(storedStatefulSet.Namespace).List(context.Background(), listOpt)
-			if err != nil {
-				return err
-			}
-			updateFailed := false
-			realUpdate := false
-			for _, pvc := range pvcs.Items {
-				realCapacity := pvc.Spec.Resources.Requests.Storage().Value()
-				if realCapacity != stateCapacity {
-					realUpdate = true
-					pvc.Spec.Resources.Requests = statefulSet.Spec.VolumeClaimTemplates[0].Spec.Resources.Requests
-					_, err = s.kubeClient.CoreV1().PersistentVolumeClaims(storedStatefulSet.Namespace).Update(context.Background(), &pvc, metav1.UpdateOptions{})
-					if err != nil {
-						if !updateFailed {
-							updateFailed = true
-						}
-						s.logger.WithField("namespace", namespace).WithField("pvc", rfName).Warningf("resize pvc failed:%s", err.Error())
-					}
-				}
-			}
-			if !updateFailed && len(pvcs.Items) != 0 {
-				annotations["storageCapacity"] = fmt.Sprintf("%d", stateCapacity)
-				storedStatefulSet.Annotations = annotations
-				if realUpdate {
-					s.logger.WithField("namespace", namespace).WithField("pvc", rfName).Infof("resize pvc will resize from %d to %d Success", storedCapacity, stateCapacity)
-				} else {
-					s.logger.WithField("namespace", namespace).WithField("pvc", rfName).Warningf("set annotations,resize nothing")
-				}
-			}
-		}
-	}
-	// set stored.volumeClaimTemplates
-	statefulSet.Spec.VolumeClaimTemplates = storedStatefulSet.Spec.VolumeClaimTemplates
-	statefulSet.Annotations = storedStatefulSet.Annotations
-=======
 	statefulSet.Annotations = util.MergeAnnotations(statefulSet.Annotations, storedStatefulSet.Annotations)
->>>>>>> 716d0d60
 	return s.UpdateStatefulSet(namespace, statefulSet)
 }
 
