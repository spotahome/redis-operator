package service

import (
	"errors"
	"sort"
	"strconv"

	redisfailoverv1 "github.com/spotahome/redis-operator/api/redisfailover/v1"
	"github.com/spotahome/redis-operator/log"
	"github.com/spotahome/redis-operator/service/k8s"
	"github.com/spotahome/redis-operator/service/redis"
	v1 "k8s.io/api/core/v1"
)

// RedisFailoverHeal defines the interface able to fix the problems on the redis failovers
type RedisFailoverHeal interface {
	MakeMaster(ip string, rFailover *redisfailoverv1.RedisFailover) error
	SetOldestAsMaster(rFailover *redisfailoverv1.RedisFailover) error
	SetMasterOnAll(masterIP string, rFailover *redisfailoverv1.RedisFailover) error
	SetExternalMasterOnAll(masterIP string, masterPort string, rFailover *redisfailoverv1.RedisFailover) error
	NewSentinelMonitor(ip string, monitor string, rFailover *redisfailoverv1.RedisFailover) error
	NewSentinelMonitorWithPort(ip string, monitor string, port string, rFailover *redisfailoverv1.RedisFailover) error
	RestoreSentinel(ip string) error
	SetSentinelCustomConfig(ip string, rFailover *redisfailoverv1.RedisFailover) error
	SetRedisCustomConfig(ip string, rFailover *redisfailoverv1.RedisFailover) error
	DeletePod(podName string, rFailover *redisfailoverv1.RedisFailover) error
}

// RedisFailoverHealer is our implementation of RedisFailoverCheck interface
type RedisFailoverHealer struct {
	k8sService  k8s.Services
	redisClient redis.Client
	logger      log.Logger
}

// NewRedisFailoverHealer creates an object of the RedisFailoverChecker struct
func NewRedisFailoverHealer(k8sService k8s.Services, redisClient redis.Client, logger log.Logger) *RedisFailoverHealer {
	return &RedisFailoverHealer{
		k8sService:  k8sService,
		redisClient: redisClient,
		logger:      logger,
	}
}

func (r *RedisFailoverHealer) setMasterLabelIfNecessary(namespace string, pod v1.Pod) error {
	for labelKey, labelValue := range pod.ObjectMeta.Labels {
		if labelKey == redisRoleLabelKey && labelValue == redisRoleLabelMaster {
			return nil
		}
	}
	return r.k8sService.UpdatePodLabels(namespace, pod.ObjectMeta.Name, generateRedisMasterRoleLabel())
}

func (r *RedisFailoverHealer) setSlaveLabelIfNecessary(namespace string, pod v1.Pod) error {
	for labelKey, labelValue := range pod.ObjectMeta.Labels {
		if labelKey == redisRoleLabelKey && labelValue == redisRoleLabelSlave {
			return nil
		}
	}
	return r.k8sService.UpdatePodLabels(namespace, pod.ObjectMeta.Name, generateRedisSlaveRoleLabel())
}

func (r *RedisFailoverHealer) MakeMaster(ip string, rf *redisfailoverv1.RedisFailover) error {
	password, err := k8s.GetRedisPassword(r.k8sService, rf)
	if err != nil {
		return err
	}

<<<<<<< HEAD
	port := getRedisPort(rf.Spec.Redis.Port)
	return r.redisClient.MakeMaster(ip, port, password)
=======
	err = r.redisClient.MakeMaster(ip, password)
	if err != nil {
		return err
	}

	rps, err := r.k8sService.GetStatefulSetPods(rf.Namespace, GetRedisName(rf))
	if err != nil {
		return err
	}
	for _, rp := range rps.Items {
		if rp.Status.PodIP == ip {
			return r.setMasterLabelIfNecessary(rf.Namespace, rp)
		}
	}
	return nil
>>>>>>> 40d155f3
}

// SetOldestAsMaster puts all redis to the same master, choosen by order of appearance
func (r *RedisFailoverHealer) SetOldestAsMaster(rf *redisfailoverv1.RedisFailover) error {
	ssp, err := r.k8sService.GetStatefulSetPods(rf.Namespace, GetRedisName(rf))
	if err != nil {
		return err
	}
	if len(ssp.Items) < 1 {
		return errors.New("number of redis pods are 0")
	}

	// Order the pods so we start by the oldest one
	sort.Slice(ssp.Items, func(i, j int) bool {
		return ssp.Items[i].CreationTimestamp.Before(&ssp.Items[j].CreationTimestamp)
	})

	password, err := k8s.GetRedisPassword(r.k8sService, rf)
	if err != nil {
		return err
	}

	port := getRedisPort(rf.Spec.Redis.Port)
	newMasterIP := ""
	for _, pod := range ssp.Items {
		if newMasterIP == "" {
<<<<<<< HEAD
			newMasterIP = pod.Status.PodIP
			r.logger.Debugf("New master is %s with ip %s", pod.Name, newMasterIP)
			if err := r.redisClient.MakeMaster(newMasterIP, port, password); err != nil {
=======
			r.logger.Infof("New master is %s with ip %s", pod.Name, pod.Status.PodIP)
			if err := r.redisClient.MakeMaster(pod.Status.PodIP, password); err != nil {
				r.logger.Errorf("Make new master failed, master ip: %s, error: %v", pod.Status.PodIP, err)
				continue
			}

			err = r.setMasterLabelIfNecessary(rf.Namespace, pod)
			if err != nil {
>>>>>>> 40d155f3
				return err
			}

			newMasterIP = pod.Status.PodIP
		} else {
<<<<<<< HEAD
			r.logger.Debugf("Making pod %s slave of %s", pod.Name, newMasterIP)
			if err := r.redisClient.MakeSlaveOfWithPort(pod.Status.PodIP, newMasterIP, port, password); err != nil {
=======
			r.logger.Infof("Making pod %s slave of %s", pod.Name, newMasterIP)
			if err := r.redisClient.MakeSlaveOf(pod.Status.PodIP, newMasterIP, password); err != nil {
				r.logger.Errorf("Make slave failed, slave pod ip: %s, master ip: %s, error: %v", pod.Status.PodIP, newMasterIP, err)
			}

			err = r.setSlaveLabelIfNecessary(rf.Namespace, pod)
			if err != nil {
>>>>>>> 40d155f3
				return err
			}
		}
	}
	return nil
}

// SetMasterOnAll puts all redis nodes as a slave of a given master
func (r *RedisFailoverHealer) SetMasterOnAll(masterIP string, rf *redisfailoverv1.RedisFailover) error {
	ssp, err := r.k8sService.GetStatefulSetPods(rf.Namespace, GetRedisName(rf))
	if err != nil {
		return err
	}

	password, err := k8s.GetRedisPassword(r.k8sService, rf)
	if err != nil {
		return err
	}

	port := getRedisPort(rf.Spec.Redis.Port)
	for _, pod := range ssp.Items {
		if pod.Status.PodIP == masterIP {
<<<<<<< HEAD
			r.logger.Debugf("Ensure pod %s is master", pod.Name)
			if err := r.redisClient.MakeMaster(masterIP, port, password); err != nil {
				return err
			}
		} else {
			r.logger.Debugf("Making pod %s slave of %s", pod.Name, masterIP)
			if err := r.redisClient.MakeSlaveOfWithPort(pod.Status.PodIP, masterIP, port, password); err != nil {
=======
			r.logger.Infof("Ensure pod %s is master", pod.Name)
			if err := r.redisClient.MakeMaster(masterIP, password); err != nil {
				r.logger.Errorf("Make master failed, master ip: %s, error: %v", masterIP, err)
				return err
			}

			err = r.setMasterLabelIfNecessary(rf.Namespace, pod)
			if err != nil {
				return err
			}
		} else {
			r.logger.Infof("Making pod %s slave of %s", pod.Name, masterIP)
			if err := r.redisClient.MakeSlaveOf(pod.Status.PodIP, masterIP, password); err != nil {
				r.logger.Errorf("Make slave failed, slave ip: %s, master ip: %s, error: %v", pod.Status.PodIP, masterIP, err)
				return err
			}

			err = r.setSlaveLabelIfNecessary(rf.Namespace, pod)
			if err != nil {
>>>>>>> 40d155f3
				return err
			}
		}
	}
	return nil
}

// SetExternalMasterOnAll puts all redis nodes as a slave of a given master outside of
// the current RedisFailover instance
func (r *RedisFailoverHealer) SetExternalMasterOnAll(masterIP, masterPort string, rf *redisfailoverv1.RedisFailover) error {
	ssp, err := r.k8sService.GetStatefulSetPods(rf.Namespace, GetRedisName(rf))
	if err != nil {
		return err
	}

	password, err := k8s.GetRedisPassword(r.k8sService, rf)
	if err != nil {
		return err
	}

	for _, pod := range ssp.Items {
		r.logger.Debugf("Making pod %s slave of %s:%s", pod.Name, masterIP, masterPort)
		if err := r.redisClient.MakeSlaveOfWithPort(pod.Status.PodIP, masterIP, masterPort, password); err != nil {
			return err
		}

	}
	return nil
}

// NewSentinelMonitor changes the master that Sentinel has to monitor
func (r *RedisFailoverHealer) NewSentinelMonitor(ip string, monitor string, rf *redisfailoverv1.RedisFailover) error {
	r.logger.Debug("Sentinel is not monitoring the correct master, changing...")
	quorum := strconv.Itoa(int(getQuorum(rf)))

	password, err := k8s.GetRedisPassword(r.k8sService, rf)
	if err != nil {
		return err
	}

	port := getRedisPort(rf.Spec.Redis.Port)
	return r.redisClient.MonitorRedisWithPort(ip, monitor, port, quorum, password)
}

// NewSentinelMonitorWithPort changes the master that Sentinel has to monitor by the provided IP and Port
func (r *RedisFailoverHealer) NewSentinelMonitorWithPort(ip string, monitor string, monitorPort string, rf *redisfailoverv1.RedisFailover) error {
	r.logger.Debug("Sentinel is not monitoring the correct master, changing...")
	quorum := strconv.Itoa(int(getQuorum(rf)))

	password, err := k8s.GetRedisPassword(r.k8sService, rf)
	if err != nil {
		return err
	}

	return r.redisClient.MonitorRedisWithPort(ip, monitor, monitorPort, quorum, password)
}

// RestoreSentinel clear the number of sentinels on memory
func (r *RedisFailoverHealer) RestoreSentinel(ip string) error {
	r.logger.Debugf("Restoring sentinel %s...", ip)
	return r.redisClient.ResetSentinel(ip)
}

// SetSentinelCustomConfig will call sentinel to set the configuration given in config
func (r *RedisFailoverHealer) SetSentinelCustomConfig(ip string, rf *redisfailoverv1.RedisFailover) error {
	r.logger.Debugf("Setting the custom config on sentinel %s...", ip)
	return r.redisClient.SetCustomSentinelConfig(ip, rf.Spec.Sentinel.CustomConfig)
}

// SetRedisCustomConfig will call redis to set the configuration given in config
func (r *RedisFailoverHealer) SetRedisCustomConfig(ip string, rf *redisfailoverv1.RedisFailover) error {
	r.logger.Debugf("Setting the custom config on redis %s...", ip)

	password, err := k8s.GetRedisPassword(r.k8sService, rf)
	if err != nil {
		return err
	}

	port := getRedisPort(rf.Spec.Redis.Port)
	return r.redisClient.SetCustomRedisConfig(ip, port, rf.Spec.Redis.CustomConfig, password)
}

//DeletePod delete a failing pod so kubernetes relaunch it again
func (r *RedisFailoverHealer) DeletePod(podName string, rFailover *redisfailoverv1.RedisFailover) error {
	r.logger.Debugf("Deleting pods %s...", podName)
	return r.k8sService.DeletePod(rFailover.Namespace, podName)
}<|MERGE_RESOLUTION|>--- conflicted
+++ resolved
@@ -66,11 +66,8 @@
 		return err
 	}
 
-<<<<<<< HEAD
-	port := getRedisPort(rf.Spec.Redis.Port)
-	return r.redisClient.MakeMaster(ip, port, password)
-=======
-	err = r.redisClient.MakeMaster(ip, password)
+	port := getRedisPort(rf.Spec.Redis.Port)
+	err = r.redisClient.MakeMaster(ip, port, password)
 	if err != nil {
 		return err
 	}
@@ -85,7 +82,6 @@
 		}
 	}
 	return nil
->>>>>>> 40d155f3
 }
 
 // SetOldestAsMaster puts all redis to the same master, choosen by order of appearance
@@ -112,37 +108,27 @@
 	newMasterIP := ""
 	for _, pod := range ssp.Items {
 		if newMasterIP == "" {
-<<<<<<< HEAD
 			newMasterIP = pod.Status.PodIP
 			r.logger.Debugf("New master is %s with ip %s", pod.Name, newMasterIP)
 			if err := r.redisClient.MakeMaster(newMasterIP, port, password); err != nil {
-=======
-			r.logger.Infof("New master is %s with ip %s", pod.Name, pod.Status.PodIP)
-			if err := r.redisClient.MakeMaster(pod.Status.PodIP, password); err != nil {
 				r.logger.Errorf("Make new master failed, master ip: %s, error: %v", pod.Status.PodIP, err)
 				continue
 			}
 
 			err = r.setMasterLabelIfNecessary(rf.Namespace, pod)
 			if err != nil {
->>>>>>> 40d155f3
 				return err
 			}
 
 			newMasterIP = pod.Status.PodIP
 		} else {
-<<<<<<< HEAD
 			r.logger.Debugf("Making pod %s slave of %s", pod.Name, newMasterIP)
 			if err := r.redisClient.MakeSlaveOfWithPort(pod.Status.PodIP, newMasterIP, port, password); err != nil {
-=======
-			r.logger.Infof("Making pod %s slave of %s", pod.Name, newMasterIP)
-			if err := r.redisClient.MakeSlaveOf(pod.Status.PodIP, newMasterIP, password); err != nil {
 				r.logger.Errorf("Make slave failed, slave pod ip: %s, master ip: %s, error: %v", pod.Status.PodIP, newMasterIP, err)
 			}
 
 			err = r.setSlaveLabelIfNecessary(rf.Namespace, pod)
 			if err != nil {
->>>>>>> 40d155f3
 				return err
 			}
 		}
@@ -165,17 +151,8 @@
 	port := getRedisPort(rf.Spec.Redis.Port)
 	for _, pod := range ssp.Items {
 		if pod.Status.PodIP == masterIP {
-<<<<<<< HEAD
 			r.logger.Debugf("Ensure pod %s is master", pod.Name)
 			if err := r.redisClient.MakeMaster(masterIP, port, password); err != nil {
-				return err
-			}
-		} else {
-			r.logger.Debugf("Making pod %s slave of %s", pod.Name, masterIP)
-			if err := r.redisClient.MakeSlaveOfWithPort(pod.Status.PodIP, masterIP, port, password); err != nil {
-=======
-			r.logger.Infof("Ensure pod %s is master", pod.Name)
-			if err := r.redisClient.MakeMaster(masterIP, password); err != nil {
 				r.logger.Errorf("Make master failed, master ip: %s, error: %v", masterIP, err)
 				return err
 			}
@@ -186,14 +163,13 @@
 			}
 		} else {
 			r.logger.Infof("Making pod %s slave of %s", pod.Name, masterIP)
-			if err := r.redisClient.MakeSlaveOf(pod.Status.PodIP, masterIP, password); err != nil {
+			if err := r.redisClient.MakeSlaveOf(pod.Status.PodIP, masterIP, port, password); err != nil {
 				r.logger.Errorf("Make slave failed, slave ip: %s, master ip: %s, error: %v", pod.Status.PodIP, masterIP, err)
 				return err
 			}
 
 			err = r.setSlaveLabelIfNecessary(rf.Namespace, pod)
 			if err != nil {
->>>>>>> 40d155f3
 				return err
 			}
 		}
